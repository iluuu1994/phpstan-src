--- conflicted
+++ resolved
@@ -6,10 +6,5 @@
 		noopRule: true
 		tooWideTypehints: true
 		unreachableStatement: true
-<<<<<<< HEAD
 		yieldRules: true
-=======
-		yieldRules: true
-		validateParameters: true
-		allowVarTagAboveStatements: true
->>>>>>> 6771e622
+		allowVarTagAboveStatements: true